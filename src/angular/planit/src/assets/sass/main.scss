--- conflicted
+++ resolved
@@ -66,16 +66,11 @@
   'components/tooltip',
   'components/chart',
   'components/timeslider',
-<<<<<<< HEAD
-  'components/app-chart',
-  'components/app-indicator-chart',
   'components/top-concern';
-=======
   'components/typeahead',
   'components/app-indicator-chart',
   'components/va-popover',
   'components/va-risk-popover';
->>>>>>> 8647ee3a
 
 /* * * *
  * Page specific styling
