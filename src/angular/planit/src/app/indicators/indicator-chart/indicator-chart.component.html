--- conflicted
+++ resolved
@@ -1,19 +1,10 @@
-<<<<<<< HEAD
-<div [ngClass]="{'card': true, 'card-full': true, 'collapsed': isCollapsed}">
-  <header class="card-header" role="tab">
+<div [ngClass]="{'card': true, 'card-full': true, 'collapsed': !isOpen}">
+  <header class="card-header" role="tab" id="headingOne">
     <button class="button button-link card-title-button" title="Add to top concerns"><i class="icon-plus-squared"></i><i class="icon-ok-squared hidden"></i></button>
-    <button class="card-header-container card-toggle" (click)="isCollapsed = !isCollapsed">
+    <button class="card-header-container card-toggle" (click)="chartToggled()">
       <h2 class="card-title">
         {{ indicator.label }}
-=======
-<div [ngClass]="{'card': true, 'card-full': true, 'collapsed': !isOpen}">
-  <div class="card-header" role="tab" id="headingOne">
-    <a class="add-top-concern">Add as top concern<i class="icon-question-circle-o"></i></a>
-    <a (click)="chartToggled()">
-      <h2 class="heading card-title">
-        {{ indicator.label }}
         <i [ngClass]="{'accordion': true, 'icon-angle-right': !isOpen, 'icon-angle-down': isOpen}"></i>
->>>>>>> 8647ee3a
       </h2>
       <i [ngClass]="{'icon-accordion': true, 'icon-angle-right': isCollapsed, 'icon-angle-down': !isCollapsed}"></i>
     </button>
