--- conflicted
+++ resolved
@@ -29,17 +29,8 @@
     </section>
     <section class="page-section indicators">
       <h2>All Indicators</h2>
-<<<<<<< HEAD
+      <p>Below are all of the indicators for your city.</p>
       <div class="card-container" role="tablist" aria-multiselectable="true">
-        <app-indicator-chart *ngFor="let indicator of allIndicators"
-                             [indicator]="indicator"
-                             [city]="city"
-                             [isOpen]="accordionState[indicator.name]"
-                             (toggled)="indicatorToggled(indicator.name, $event)">
-        </app-indicator-chart>
-=======
-      <p>Below are all of the indicators for your city.</p>
-      <div id="accordion" class="card-container" role="tablist" aria-multiselectable="true">
         <app-collapsible-chart
             *ngFor="let indicator of allIndicators"
             [isOpen]="accordionState[indicator.name]"
@@ -47,10 +38,9 @@
             [city]="city"
             (toggled)="indicatorToggled(indicator.name, $event)">
           <div header-action>
-            <a class="add-top-concern">Add as top concern<i class="icon-question-circle-o"></i></a>
+            <button class="button button-link card-title-button" title="Add to top concerns"><i class="icon-plus-squared"></i><i class="icon-ok-squared hidden"></i></button>
           </div>
         </app-collapsible-chart>
->>>>>>> cec049a7
       </div>
     </section>
   </main>
